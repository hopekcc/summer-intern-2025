package com.example.chordproapp.viewmodels

import androidx.compose.runtime.mutableStateMapOf
import androidx.lifecycle.ViewModel
import androidx.lifecycle.viewModelScope
import com.example.chordproapp.data.model.Playlist
import com.example.chordproapp.data.model.Song
import com.example.chordproapp.data.repository.PlaylistRepository
import kotlinx.coroutines.flow.MutableStateFlow
import kotlinx.coroutines.flow.StateFlow
import kotlinx.coroutines.launch

class PlaylistViewModel(
    val repository: PlaylistRepository,
    private val userId: String // Add userId to ensure user-specific operations
) : ViewModel() {

    var newlyCreatedPlaylists = mutableStateMapOf<String, Boolean>()
        private set

    private val _playlists = MutableStateFlow<List<Playlist>>(emptyList())
    val playlists: StateFlow<List<Playlist>> = _playlists

    private val _errorMessage = MutableStateFlow<String?>(null)
    val errorMessage: StateFlow<String?> = _errorMessage

    init {
        // Automatically load playlists for this user when ViewModel is created
        loadAllPlaylists()
    }

    fun markAsNew(playlistName: String) {
        newlyCreatedPlaylists[playlistName] = true
    }

    fun clearNewFlag(playlistName: String) {
        newlyCreatedPlaylists[playlistName] = false
    }

    fun isNewPlaylist(playlistName: String): Boolean {
        return newlyCreatedPlaylists[playlistName] ?: false
    }

    fun loadAllPlaylists() {
        viewModelScope.launch {
            try {
                val result = repository.listAllPlaylists()
                _playlists.value = result
                _errorMessage.value = null
            } catch (e: Exception) {
                _errorMessage.value = "Failed to load playlists: ${e.message}"
            }
        }
    }

    fun createPlaylist(name: String, onResult: (Playlist?) -> Unit) {
        viewModelScope.launch {
            try {
                val newPlaylist = repository.createPlaylist(name)
                if (newPlaylist != null) {
                    loadAllPlaylists() // Reload to get fresh data
                    markAsNew(newPlaylist.name)
                    _errorMessage.value = null
                } else {
                    _errorMessage.value = "Failed to create playlist"
                }
                onResult(newPlaylist)
            } catch (e: Exception) {
                _errorMessage.value = "Error creating playlist: ${e.message}"
                onResult(null)
            }
        }
    }

    fun addSongToPlaylist(playlistId: String, song: Song, onResult: (Boolean) -> Unit) {
        viewModelScope.launch {
<<<<<<< HEAD
            val success = repository.addSongsToPlaylist(playlistId, song.id.toString())
            if (success) {
                // Immediately update local state
                _playlists.value = _playlists.value.map { pl ->
                    if (pl.id == playlistId) {
                        val updatedSongs = if (pl.songs.any { it.id == song.id }) {
                            pl.songs
                        } else {
                            pl.songs + song
                        }
                        pl.copy(songs = updatedSongs)
                    } else pl
=======
            try {
                val success = repository.addSongsToPlaylist(playlistId, song.id.toString())
                if (success) {
                    // Immediately update local state
                    _playlists.value = _playlists.value.map { pl ->
                        if (pl.id == playlistId && !pl.songs.contains(song)) {
                            pl.copy(songs = pl.songs + song)
                        } else pl
                    }
                    _errorMessage.value = null
                } else {
                    _errorMessage.value = "Failed to add song to playlist"
>>>>>>> 4347eef1
                }
                onResult(success)
            } catch (e: Exception) {
                _errorMessage.value = "Error adding song: ${e.message}"
                onResult(false)
            }
        }
    }

    fun deletePlaylist(playlistId: String) {
        viewModelScope.launch {
            try {
                val success = repository.deletePlaylist(playlistId)
                if (success) {
                    loadAllPlaylists() // Reload to get fresh data
                    _errorMessage.value = null
                } else {
                    _errorMessage.value = "Failed to delete playlist"
                }
            } catch (e: Exception) {
                _errorMessage.value = "Error deleting playlist: ${e.message}"
            }
        }
    }

    fun removeSongFromPlaylist(playlistId: String, songId: String) {
        viewModelScope.launch {
<<<<<<< HEAD
            val success = repository.removeSong(playlistId, songId)
            if (success) {
                // Update UI immediately
                _playlists.value = _playlists.value.map { playlist ->
                    if (playlist.id == playlistId) {
                        playlist.copy(songs = playlist.songs.filterNot { it.id.toString() == songId }) // compare with String
                    } else playlist
                }
            } else {
                _errorMessage.value = "Failed to remove song"
=======
            try {
                val success = repository.removeSong(playlistId, songId)
                if (success) {
                    loadAllPlaylists() // Reload to get fresh data
                    _errorMessage.value = null
                } else {
                    _errorMessage.value = "Failed to remove song from playlist"
                }
            } catch (e: Exception) {
                _errorMessage.value = "Error removing song: ${e.message}"
>>>>>>> 4347eef1
            }
        }
    }

    fun clearUserData() {
        _playlists.value = emptyList()
        _errorMessage.value = null
        newlyCreatedPlaylists.clear()
    }

    fun getCurrentUserId(): String = userId
}<|MERGE_RESOLUTION|>--- conflicted
+++ resolved
@@ -18,17 +18,6 @@
     var newlyCreatedPlaylists = mutableStateMapOf<String, Boolean>()
         private set
 
-    private val _playlists = MutableStateFlow<List<Playlist>>(emptyList())
-    val playlists: StateFlow<List<Playlist>> = _playlists
-
-    private val _errorMessage = MutableStateFlow<String?>(null)
-    val errorMessage: StateFlow<String?> = _errorMessage
-
-    init {
-        // Automatically load playlists for this user when ViewModel is created
-        loadAllPlaylists()
-    }
-
     fun markAsNew(playlistName: String) {
         newlyCreatedPlaylists[playlistName] = true
     }
@@ -41,40 +30,34 @@
         return newlyCreatedPlaylists[playlistName] ?: false
     }
 
+    private val _playlists = MutableStateFlow<List<Playlist>>(emptyList())
+    val playlists: StateFlow<List<Playlist>> = _playlists
+
+    private val _errorMessage = MutableStateFlow<String?>(null)
+    val errorMessage: StateFlow<String?> = _errorMessage
+
     fun loadAllPlaylists() {
         viewModelScope.launch {
-            try {
-                val result = repository.listAllPlaylists()
-                _playlists.value = result
-                _errorMessage.value = null
-            } catch (e: Exception) {
-                _errorMessage.value = "Failed to load playlists: ${e.message}"
-            }
+            val result = repository.listAllPlaylists()
+            _playlists.value = result
         }
     }
 
     fun createPlaylist(name: String, onResult: (Playlist?) -> Unit) {
         viewModelScope.launch {
-            try {
-                val newPlaylist = repository.createPlaylist(name)
-                if (newPlaylist != null) {
-                    loadAllPlaylists() // Reload to get fresh data
-                    markAsNew(newPlaylist.name)
-                    _errorMessage.value = null
-                } else {
-                    _errorMessage.value = "Failed to create playlist"
-                }
-                onResult(newPlaylist)
-            } catch (e: Exception) {
-                _errorMessage.value = "Error creating playlist: ${e.message}"
-                onResult(null)
+            val newPlaylist = repository.createPlaylist(name)
+            if (newPlaylist != null) {
+                loadAllPlaylists()
+                markAsNew(newPlaylist.name)
+            } else {
+                _errorMessage.value = "Failed to create playlist"
             }
+            onResult(newPlaylist)
         }
     }
 
     fun addSongToPlaylist(playlistId: String, song: Song, onResult: (Boolean) -> Unit) {
         viewModelScope.launch {
-<<<<<<< HEAD
             val success = repository.addSongsToPlaylist(playlistId, song.id.toString())
             if (success) {
                 // Immediately update local state
@@ -87,48 +70,25 @@
                         }
                         pl.copy(songs = updatedSongs)
                     } else pl
-=======
-            try {
-                val success = repository.addSongsToPlaylist(playlistId, song.id.toString())
-                if (success) {
-                    // Immediately update local state
-                    _playlists.value = _playlists.value.map { pl ->
-                        if (pl.id == playlistId && !pl.songs.contains(song)) {
-                            pl.copy(songs = pl.songs + song)
-                        } else pl
-                    }
-                    _errorMessage.value = null
-                } else {
-                    _errorMessage.value = "Failed to add song to playlist"
->>>>>>> 4347eef1
                 }
-                onResult(success)
-            } catch (e: Exception) {
-                _errorMessage.value = "Error adding song: ${e.message}"
-                onResult(false)
+            } else {
+                _errorMessage.value = "Failed to add song"
             }
+            onResult(success)
         }
     }
 
+
     fun deletePlaylist(playlistId: String) {
         viewModelScope.launch {
-            try {
-                val success = repository.deletePlaylist(playlistId)
-                if (success) {
-                    loadAllPlaylists() // Reload to get fresh data
-                    _errorMessage.value = null
-                } else {
-                    _errorMessage.value = "Failed to delete playlist"
-                }
-            } catch (e: Exception) {
-                _errorMessage.value = "Error deleting playlist: ${e.message}"
-            }
+            val success = repository.deletePlaylist(playlistId)
+            if (success) loadAllPlaylists()
+            else _errorMessage.value = "Failed to delete playlist"
         }
     }
 
     fun removeSongFromPlaylist(playlistId: String, songId: String) {
         viewModelScope.launch {
-<<<<<<< HEAD
             val success = repository.removeSong(playlistId, songId)
             if (success) {
                 // Update UI immediately
@@ -139,27 +99,9 @@
                 }
             } else {
                 _errorMessage.value = "Failed to remove song"
-=======
-            try {
-                val success = repository.removeSong(playlistId, songId)
-                if (success) {
-                    loadAllPlaylists() // Reload to get fresh data
-                    _errorMessage.value = null
-                } else {
-                    _errorMessage.value = "Failed to remove song from playlist"
-                }
-            } catch (e: Exception) {
-                _errorMessage.value = "Error removing song: ${e.message}"
->>>>>>> 4347eef1
             }
         }
     }
+}
 
-    fun clearUserData() {
-        _playlists.value = emptyList()
-        _errorMessage.value = null
-        newlyCreatedPlaylists.clear()
-    }
 
-    fun getCurrentUserId(): String = userId
-}